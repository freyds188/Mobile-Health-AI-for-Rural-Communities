--- conflicted
+++ resolved
@@ -431,30 +431,19 @@
               </TouchableOpacity>
               <TouchableOpacity 
                 style={styles.actionButton}
-<<<<<<< HEAD
-                onPress={handleViewHistory}
+                onPress={handleAskAI}
                 activeOpacity={0.7}
               >
                 <View style={styles.actionIconContainer}>
-                  <Ionicons name="time" size={32} color="#2E7D32" />
+                  <Ionicons name="chatbubbles" size={32} color="#2E7D32" />
                 </View>
-                <Text style={styles.actionText}>View History</Text>
-=======
-                onPress={handleSymptomAnalysis}
-                activeOpacity={0.7}
-              >
-                <View style={styles.actionIconContainer}>
-                  <Ionicons name="medical" size={32} color="#2E7D32" />
-                </View>
-                <Text style={styles.actionText}>Symptom Analysis</Text>
->>>>>>> 348357b1
+                <Text style={styles.actionText}>Ask AI Doctor</Text>
               </TouchableOpacity>
             </View>
             <View style={styles.actionButtonsRow}>
               <TouchableOpacity 
                 style={styles.actionButton}
                 onPress={handleAskAI}
-<<<<<<< HEAD
                 activeOpacity={0.7}
               >
                 <View style={styles.actionIconContainer}>
@@ -464,9 +453,7 @@
               </TouchableOpacity>
               <TouchableOpacity 
                 style={styles.actionButton}
-                onPress={handleRiskAssessment}
-=======
->>>>>>> 348357b1
+                onPress={handleAskAI}
                 activeOpacity={0.7}
               >
                 <View style={styles.actionIconContainer}>
