import React, { useState } from 'react';
import {
  View,
  Text,
  StyleSheet,
  ScrollView,
  TouchableOpacity,
  Alert,
<<<<<<< HEAD
  ActivityIndicator
=======
  ActivityIndicator,
  RefreshControl,
  Dimensions,
  Vibration
>>>>>>> 348357b1
} from 'react-native';
import { useAuth } from '../contexts/AuthContext';
import { riskAssessmentService, RiskAssessment } from '../services/RiskAssessmentService';
import { DatabaseInitializationHelper } from '../utils/DatabaseInitializationHelper';
import { Ionicons } from '@expo/vector-icons';
import { useNavigation } from '@react-navigation/native';

// Available symptoms for selection
const AVAILABLE_SYMPTOMS = {
  'Respiratory': [
    'Cough', 'Sore throat', 'Runny nose', 'Congestion', 'Fever',
    'Shortness of breath', 'Chest discomfort', 'Wheezing', 'Chest tightness'
  ],
  'Cardiovascular': [
    'Chest pain', 'Dizziness', 'Irregular heartbeat', 'Swelling in legs',
    'Fatigue', 'Shortness of breath'
  ],
  'Neurological': [
    'Headache', 'Severe headache', 'Nausea', 'Sensitivity to light',
    'Sensitivity to sound', 'Dizziness', 'Confusion'
  ],
  'Gastrointestinal': [
    'Stomach pain', 'Nausea', 'Vomiting', 'Loss of appetite', 'Bloating',
    'Abdominal pain', 'Diarrhea', 'Constipation', 'Gas'
  ],
  'Musculoskeletal': [
    'Joint pain', 'Stiffness', 'Swelling', 'Lower back pain',
    'Muscle spasms', 'Pain radiating to legs', 'Reduced range of motion'
  ],
  'Mental Health': [
    'Excessive worry', 'Restlessness', 'Difficulty concentrating',
    'Sleep problems', 'Persistent sadness', 'Loss of interest',
    'Appetite changes', 'Sleep changes'
  ],
  'General': [
    'Fatigue', 'Weight gain', 'Increased thirst', 'Frequent urination',
    'Blurred vision', 'Slow healing', 'Insomnia', 'Excessive daytime sleepiness',
    'Snoring', 'Restless sleep'
  ]
};

const RiskAssessmentScreen = () => {
  const { user } = useAuth();
<<<<<<< HEAD
  const [selectedSymptoms, setSelectedSymptoms] = useState<string[]>([]);
=======
  const navigation = useNavigation();
>>>>>>> 348357b1
  const [assessment, setAssessment] = useState<RiskAssessment | null>(null);
  const [analyzing, setAnalyzing] = useState(false);
  const [error, setError] = useState<string | null>(null);

  const toggleSymptom = (symptom: string) => {
    setSelectedSymptoms(prev => 
      prev.includes(symptom) 
        ? prev.filter(s => s !== symptom)
        : [...prev, symptom]
    );
  };

  const performSymptomAnalysis = async () => {
    if (selectedSymptoms.length === 0) {
      Alert.alert(
        'No Symptoms Selected',
        'Please select at least one symptom to analyze.',
        [{ text: 'OK' }]
      );
      return;
    }

    if (!user) {
      console.log('⚠️ RiskAssessmentScreen: No user found');
      return;
    }

    setAnalyzing(true);
    try {
      console.log('🔍 RiskAssessmentScreen: Starting symptom analysis for user:', user.id);
      console.log('🔍 RiskAssessmentScreen: Selected symptoms:', selectedSymptoms);
      
      const result = await riskAssessmentService.performRiskAssessment(user.id, selectedSymptoms);
      console.log('📊 RiskAssessmentScreen: Assessment result:', result);
      setAssessment(result);
      console.log('✅ RiskAssessmentScreen: Symptom analysis completed');
    } catch (error) {
      console.error('❌ RiskAssessmentScreen: Symptom analysis failed:', error);
      setError(error instanceof Error ? error.message : 'Unknown error occurred');
      Alert.alert(
        'Analysis Error',
        'Unable to analyze symptoms. Please try again.',
        [{ text: 'OK' }]
      );
    } finally {
<<<<<<< HEAD
      setAnalyzing(false);
=======
      setLoading(false);
    }
  };

  const onRefresh = async () => {
    setRefreshing(true);
    await performRiskAssessment();
    setRefreshing(false);
  };

  const handleSymptomAnalysis = () => {
    console.log('🎯 Navigating to Symptom Analysis from Risk Assessment');
    Vibration.vibrate(50);
    navigation.navigate('Symptom Analysis' as never);
  };

  const getRiskLevelColor = (riskLevel: string) => {
    switch (riskLevel) {
      case 'critical': return '#FF4444';
      case 'high': return '#FF8800';
      case 'medium': return '#FFAA00';
      case 'low': return '#00AA00';
      default: return '#666666';
>>>>>>> 348357b1
    }
  };

  const resetAssessment = () => {
    setSelectedSymptoms([]);
    setAssessment(null);
    setError(null);
  };

  const getUrgencyColor = (urgency: string) => {
    switch (urgency) {
      case 'high': return '#FF4444';
      case 'medium': return '#FF8800';
      case 'low': return '#00AA00';
      default: return '#666666';
    }
  };

  const getRiskLevelText = (probability: number): string => {
    if (probability >= 0.8) return 'High Risk';
    if (probability >= 0.6) return 'Moderate Risk';
    if (probability >= 0.4) return 'Low Risk';
    return 'Minimal Risk';
  };

  const initializeDatabase = async () => {
    try {
      console.log('🔧 RiskAssessmentScreen: Initializing database...');
      const success = await DatabaseInitializationHelper.forceInitializeDatabase(3);
      
      if (success) {
        Alert.alert(
          'Database Initialized',
          'Database has been successfully initialized. You can now try the risk assessment again.',
          [
            {
              text: 'OK',
              onPress: () => {
                setError(null);
                performSymptomAnalysis();
              }
            }
          ]
        );
      } else {
        Alert.alert(
          'Database Initialization Failed',
          'Unable to initialize the database. Please try refreshing the page or contact support.',
          [{ text: 'OK' }]
        );
      }
    } catch (error) {
      console.error('❌ RiskAssessmentScreen: Database initialization failed:', error);
      Alert.alert(
        'Initialization Error',
        'An error occurred while initializing the database.',
        [{ text: 'OK' }]
      );
    }
  };

  if (analyzing) {
    return (
      <View style={styles.loadingContainer}>
        <ActivityIndicator size="large" color="#007AFF" />
        <Text style={styles.loadingText}>Analyzing your symptoms...</Text>
        <Text style={styles.loadingSubtext}>The AI is processing your selected symptoms</Text>
      </View>
    );
  }

  if (error) {
    return (
      <View style={styles.errorContainer}>
        <Ionicons name="warning" size={64} color="#FF4444" />
        <Text style={styles.errorTitle}>Analysis Error</Text>
        <Text style={styles.errorText}>{error}</Text>
        
        {/* Database initialization button for database-related errors */}
        {error.includes('Database not initialized') && (
          <TouchableOpacity style={styles.initializeDbButton} onPress={initializeDatabase}>
            <Text style={styles.initializeDbButtonText}>🔧 Initialize Database</Text>
          </TouchableOpacity>
        )}
        
        <TouchableOpacity style={styles.retryButton} onPress={() => {
          setError(null);
          performSymptomAnalysis();
        }}>
          <Text style={styles.retryButtonText}>Retry Analysis</Text>
        </TouchableOpacity>
      </View>
    );
  }

  if (assessment) {
    return (
<<<<<<< HEAD
      <ScrollView style={styles.container}>
=======
      <ScrollView
        style={styles.container}
        refreshControl={
          <RefreshControl refreshing={refreshing} onRefresh={onRefresh} />
        }
      >
>>>>>>> 348357b1
        {/* Header */}
        <View style={styles.header}>
          <View style={styles.headerContent}>
            <Ionicons name="analytics" size={32} color="#007AFF" />
<<<<<<< HEAD
            <Text style={styles.headerTitle}>Risk Assessment Results</Text>
          </View>
        </View>

        {/* Selected Symptoms Summary */}
        <View style={styles.section}>
          <View style={styles.sectionHeader}>
            <Ionicons name="medical" size={24} color="#007AFF" />
            <Text style={styles.sectionTitle}>Your Selected Symptoms</Text>
          </View>
          <View style={styles.symptomsSummary}>
            {selectedSymptoms.map((symptom, index) => (
              <View key={index} style={styles.symptomTag}>
                <Text style={styles.symptomTagText}>{symptom}</Text>
              </View>
            ))}
          </View>
        </View>

        {/* Potential Conditions */}
        <View style={styles.section}>
          <View style={styles.sectionHeader}>
            <Ionicons name="medical" size={28} color="#007AFF" />
            <Text style={styles.sectionTitle}>Potential Health Conditions</Text>
          </View>
          {assessment.potentialConditions.length > 0 ? (
            <>
              <View style={styles.conditionsSummary}>
                <Text style={styles.conditionsSummaryText}>
                  Found {assessment.potentialConditions.length} potential condition{assessment.potentialConditions.length > 1 ? 's' : ''} based on your symptoms
                </Text>
              </View>
              {assessment.potentialConditions.map((condition, index) => (
                <View key={index} style={styles.conditionCard}>
                  <View style={styles.conditionHeader}>
                    <View style={styles.conditionTitleContainer}>
                      <Text style={styles.conditionNumber}>#{index + 1}</Text>
                      <Text style={styles.conditionName}>{condition.condition}</Text>
                    </View>
                    <View style={[
                      styles.urgencyBadge,
                      { backgroundColor: getUrgencyColor(condition.urgency) }
                    ]}>
                      <Text style={styles.urgencyText}>{condition.urgency.toUpperCase()}</Text>
                    </View>
                  </View>
                  <View style={styles.conditionDetails}>
                    <View style={styles.riskIndicator}>
                      <View style={styles.riskLabel}>
                        <Text style={styles.riskText}>Risk Level</Text>
                        <Text style={styles.riskValue}>{getRiskLevelText(condition.probability)}</Text>
                      </View>
                    </View>
                    <View style={styles.conditionMetrics}>
                      <View style={styles.metricItem}>
                        <Text style={styles.metricLabel}>Severity:</Text>
                        <Text style={styles.metricValue}>{condition.severity}</Text>
                      </View>
                      <View style={styles.metricItem}>
                        <Text style={styles.metricLabel}>Risk Level:</Text>
                        <Text style={styles.metricValue}>{getRiskLevelText(condition.probability)}</Text>
                      </View>
                    </View>
                  </View>
                  {condition.recommendations.length > 0 && (
                    <View style={styles.recommendationsContainer}>
                      <Text style={styles.recommendationsTitle}>Recommendations:</Text>
                      {condition.recommendations.map((rec, recIndex) => (
                        <View key={recIndex} style={styles.recommendationItem}>
                          <Ionicons name="checkmark-circle" size={16} color="#00AA00" />
                          <Text style={styles.recommendationText}>{rec}</Text>
                        </View>
                      ))}
                    </View>
                  )}
                </View>
              ))}
            </>
          ) : (
            <View style={styles.noConditionsCard}>
              <Ionicons name="checkmark-circle" size={64} color="#00AA00" />
              <Text style={styles.noConditionsTitle}>No Potential Conditions Detected</Text>
              <Text style={styles.noConditionsText}>
                Great news! Based on your selected symptoms, the AI did not identify any immediate potential health conditions.
              </Text>
            </View>
          )}
        </View>

        {/* New Assessment Button */}
        <View style={styles.section}>
          <TouchableOpacity style={styles.newAssessmentButton} onPress={resetAssessment}>
            <Ionicons name="refresh" size={24} color="white" />
            <Text style={styles.newAssessmentButtonText}>Start New Assessment</Text>
          </TouchableOpacity>
        </View>
      </ScrollView>
    );
  }

  // Symptom Selection Interface
  return (
    <ScrollView style={styles.container}>
      {/* Header */}
      <View style={styles.header}>
        <View style={styles.headerContent}>
          <Ionicons name="analytics" size={32} color="#007AFF" />
          <Text style={styles.headerTitle}>Risk Assessment</Text>
          <Text style={styles.headerSubtitle}>
            Select the symptoms you're experiencing
          </Text>
=======
            <Text style={styles.headerTitle}>Risk Assessment</Text>
            <Text style={styles.headerSubtitle}>
              {formatDate(assessment.timestamp)}
            </Text>
            
            {/* Symptom Analysis Button */}
            <TouchableOpacity
              style={styles.symptomAnalysisButton}
              onPress={handleSymptomAnalysis}
            >
              <Ionicons name="medical" size={24} color="white" />
              <Text style={styles.symptomAnalysisButtonText}>
                Analyze Current Symptoms
              </Text>
            </TouchableOpacity>
          </View>
        </View>

        {/* Lifestyle Factors */}
        <View style={styles.section}>
          <Text style={styles.sectionTitle}>Lifestyle Assessment</Text>
          <View style={styles.lifestyleCard}>
            <View style={styles.lifestyleMetric}>
              <Text style={styles.lifestyleLabel}>Sleep Quality</Text>
              <View style={styles.lifestyleBar}>
                <View 
                  style={[
                    styles.lifestyleBarFill,
                    { width: `${(assessment.lifestyleFactors.sleepQuality / 10) * 100}%` }
                  ]} 
                />
              </View>
              <Text style={styles.lifestyleValue}>{assessment.lifestyleFactors.sleepQuality.toFixed(1)}/10</Text>
            </View>
            <View style={styles.lifestyleMetric}>
              <Text style={styles.lifestyleLabel}>Stress Level</Text>
              <View style={styles.lifestyleBar}>
                <View 
                  style={[
                    styles.lifestyleBarFill,
                    { width: `${(assessment.lifestyleFactors.stressLevel / 10) * 100}%` }
                  ]} 
                />
              </View>
              <Text style={styles.lifestyleValue}>{assessment.lifestyleFactors.stressLevel.toFixed(1)}/10</Text>
            </View>
            <View style={styles.lifestyleMetric}>
              <Text style={styles.lifestyleLabel}>Exercise Level</Text>
              <View style={styles.lifestyleBar}>
                <View 
                  style={[
                    styles.lifestyleBarFill,
                    { width: `${(assessment.lifestyleFactors.exerciseLevel / 10) * 100}%` }
                  ]} 
                />
              </View>
              <Text style={styles.lifestyleValue}>{assessment.lifestyleFactors.exerciseLevel.toFixed(1)}/10</Text>
            </View>
            <View style={styles.lifestyleMetric}>
              <Text style={styles.lifestyleLabel}>Diet Quality</Text>
              <View style={styles.lifestyleBar}>
                <View 
                  style={[
                    styles.lifestyleBarFill,
                    { width: `${(assessment.lifestyleFactors.dietQuality / 10) * 100}%` }
                  ]} 
                />
              </View>
              <Text style={styles.lifestyleValue}>{assessment.lifestyleFactors.dietQuality.toFixed(1)}/10</Text>
            </View>
          </View>
        </View>

        {/* Trends */}
        <View style={styles.section}>
          <Text style={styles.sectionTitle}>Health Trends</Text>
          <View style={styles.trendsCard}>
            <View style={styles.trendItem}>
              <Text style={styles.trendLabel}>Symptom Frequency</Text>
              <Text style={[
                styles.trendValue,
                { color: assessment.trends.symptomFrequency === 'increasing' ? '#FF4444' : 
                         assessment.trends.symptomFrequency === 'decreasing' ? '#00AA00' : '#666666' }
              ]}>
                {assessment.trends.symptomFrequency}
              </Text>
            </View>
            <View style={styles.trendItem}>
              <Text style={styles.trendLabel}>Severity Trend</Text>
              <Text style={[
                styles.trendValue,
                { color: assessment.trends.severityTrend === 'increasing' ? '#FF4444' : 
                         assessment.trends.severityTrend === 'decreasing' ? '#00AA00' : '#666666' }
              ]}>
                {assessment.trends.severityTrend}
              </Text>
            </View>
            <View style={styles.trendItem}>
              <Text style={styles.trendLabel}>Risk Progression</Text>
              <Text style={[
                styles.trendValue,
                { color: assessment.trends.riskProgression === 'worsening' ? '#FF4444' : 
                         assessment.trends.riskProgression === 'improving' ? '#00AA00' : '#666666' }
              ]}>
                {assessment.trends.riskProgression}
              </Text>
            </View>
          </View>
>>>>>>> 348357b1
        </View>

<<<<<<< HEAD
      {/* Selected Symptoms */}
      {selectedSymptoms.length > 0 && (
        <View style={styles.section}>
          <View style={styles.sectionHeader}>
            <Ionicons name="checkmark-circle" size={24} color="#00AA00" />
            <Text style={styles.sectionTitle}>Selected Symptoms ({selectedSymptoms.length})</Text>
          </View>
          <View style={styles.selectedSymptomsContainer}>
            {selectedSymptoms.map((symptom, index) => (
              <View key={index} style={styles.selectedSymptomTag}>
                <Text style={styles.selectedSymptomText}>{symptom}</Text>
                <TouchableOpacity 
                  style={styles.removeSymptomButton}
                  onPress={() => toggleSymptom(symptom)}
                >
                  <Ionicons name="close" size={16} color="#FF4444" />
                </TouchableOpacity>
=======
        {/* Recommendations */}
        <View style={styles.section}>
          <Text style={styles.sectionTitle}>Recommendations</Text>
          <View style={styles.recommendationsCard}>
            {assessment.recommendations.map((recommendation, index) => (
              <View key={index} style={styles.recommendationItem}>
                <Ionicons name="checkmark-circle" size={20} color="#00AA00" />
                <Text style={styles.recommendationItemText}>{recommendation}</Text>
>>>>>>> 348357b1
              </View>
            ))}
          </View>
        </View>
<<<<<<< HEAD
      )}

      {/* Symptom Categories */}
      <View style={styles.section}>
        <Text style={styles.sectionTitle}>Select Your Symptoms</Text>
        <Text style={styles.sectionSubtitle}>
          Tap on the symptoms you're currently experiencing
        </Text>
        
        {Object.entries(AVAILABLE_SYMPTOMS).map(([category, symptoms]) => (
          <View key={category} style={styles.categoryContainer}>
            <View style={styles.categoryHeader}>
              <Ionicons 
                name={
                  category === 'Respiratory' ? 'medical' :
                  category === 'Cardiovascular' ? 'heart' :
                  category === 'Neurological' ? 'medical' :
                  category === 'Gastrointestinal' ? 'restaurant' :
                  category === 'Musculoskeletal' ? 'body' :
                  category === 'Mental Health' ? 'happy' :
                  'medical'
                } 
                size={24} 
                color="#007AFF" 
              />
              <Text style={styles.categoryTitle}>{category}</Text>
            </View>
            <View style={styles.symptomsGrid}>
              {symptoms.map((symptom) => (
                <TouchableOpacity
                  key={symptom}
                  style={[
                    styles.symptomButton,
                    selectedSymptoms.includes(symptom) && styles.symptomButtonSelected
                  ]}
                  onPress={() => toggleSymptom(symptom)}
                >
                  <Text style={[
                    styles.symptomButtonText,
                    selectedSymptoms.includes(symptom) && styles.symptomButtonTextSelected
                  ]}>
                    {symptom}
                  </Text>
                  {selectedSymptoms.includes(symptom) && (
                    <Ionicons name="checkmark" size={16} color="white" style={styles.checkmark} />
                  )}
                </TouchableOpacity>
              ))}
            </View>
          </View>
        ))}
      </View>

      {/* Analyze Button */}
      {selectedSymptoms.length > 0 && (
        <View style={styles.section}>
          <TouchableOpacity 
            style={styles.analyzeButton} 
            onPress={performSymptomAnalysis}
          >
            <Ionicons name="analytics" size={24} color="white" />
            <Text style={styles.analyzeButtonText}>
              Analyze {selectedSymptoms.length} Symptom{selectedSymptoms.length > 1 ? 's' : ''}
            </Text>
          </TouchableOpacity>
          <Text style={styles.analyzeButtonSubtext}>
            The AI will analyze your selected symptoms and provide potential health insights
          </Text>
        </View>
      )}
    </ScrollView>
  );
=======

        {/* Next Assessment */}
        <View style={styles.section}>
          <View style={styles.nextAssessmentCard}>
            <Ionicons name="calendar" size={24} color="#007AFF" />
            <View style={styles.nextAssessmentContent}>
              <Text style={styles.nextAssessmentTitle}>Next Assessment</Text>
              <Text style={styles.nextAssessmentDate}>
                {formatDate(assessment.nextAssessmentDate)}
              </Text>
            </View>
          </View>
        </View>

        {/* Disclaimer */}
        <View style={styles.disclaimer}>
          <Text style={styles.disclaimerText}>
            ⚠️ This assessment is for informational purposes only and should not replace professional medical advice. 
            Always consult with a healthcare provider for proper diagnosis and treatment.
            {'\n\n'}This tool analyzes patterns in your health data to provide general insights and recommendations. 
            It is not a diagnostic tool and cannot predict or diagnose medical conditions.
          </Text>
        </View>
      </ScrollView>
    );
  } catch (renderError) {
    console.error('❌ RiskAssessmentScreen: Render error:', renderError);
    return (
      <View style={styles.errorContainer}>
        <Ionicons name="bug" size={64} color="#FF4444" />
        <Text style={styles.errorTitle}>Rendering Error</Text>
        <Text style={styles.errorText}>
          An error occurred while displaying the assessment. Please try again.
        </Text>
        <TouchableOpacity style={styles.retryButton} onPress={() => {
          setError(null);
          setAssessment(null);
          performRiskAssessment();
        }}>
          <Text style={styles.retryButtonText}>Retry</Text>
        </TouchableOpacity>
      </View>
    );
  }
>>>>>>> 348357b1
};

const styles = StyleSheet.create({
  container: {
    flex: 1,
    backgroundColor: '#F0F2F5',
  },
  loadingContainer: {
    flex: 1,
    justifyContent: 'center',
    alignItems: 'center',
    backgroundColor: '#F0F2F5',
    paddingHorizontal: 32,
  },
  loadingText: {
    fontSize: 24,
    fontWeight: '700',
    color: '#1A1A1A',
    marginTop: 24,
    textAlign: 'center',
    lineHeight: 32,
  },
  loadingSubtext: {
    fontSize: 18,
    color: '#444',
    marginTop: 16,
    textAlign: 'center',
    lineHeight: 26,
  },
  errorContainer: {
    flex: 1,
    justifyContent: 'center',
    alignItems: 'center',
    backgroundColor: '#F0F2F5',
    padding: 32,
  },
  errorTitle: {
    fontSize: 30,
    fontWeight: 'bold',
    color: '#1A1A1A',
    marginTop: 24,
    textAlign: 'center',
    lineHeight: 38,
  },
  errorText: {
    fontSize: 18,
    color: '#444',
    marginTop: 16,
    textAlign: 'center',
    lineHeight: 28,
  },
  retryButton: {
    backgroundColor: '#007AFF',
    paddingHorizontal: 36,
    paddingVertical: 18,
    borderRadius: 14,
    marginTop: 32,
    minWidth: 220,
    shadowColor: '#000',
    shadowOffset: { width: 0, height: 4 },
    shadowOpacity: 0.2,
    shadowRadius: 8,
    elevation: 8,
  },
  retryButtonText: {
    color: 'white',
    fontSize: 18,
    fontWeight: '700',
    textAlign: 'center',
  },
  header: {
    backgroundColor: 'white',
    paddingVertical: 28,
    paddingHorizontal: 24,
    borderBottomWidth: 3,
    borderBottomColor: '#E1E5E9',
    shadowColor: '#000',
    shadowOffset: { width: 0, height: 2 },
    shadowOpacity: 0.1,
    shadowRadius: 4,
    elevation: 4,
  },
  headerContent: {
    alignItems: 'center',
  },
  headerTitle: {
    fontSize: 32,
    fontWeight: 'bold',
    color: '#1A1A1A',
    marginTop: 16,
    lineHeight: 40,
  },
  headerSubtitle: {
    fontSize: 18,
    color: '#555',
    marginTop: 8,
    lineHeight: 26,
  },
<<<<<<< HEAD
  section: {
    marginHorizontal: 20,
    marginBottom: 24,
  },
  sectionHeader: {
    flexDirection: 'row',
    alignItems: 'center',
    marginBottom: 20,
  },
  sectionTitle: {
    fontSize: 28,
    fontWeight: 'bold',
    color: '#1A1A1A',
    marginBottom: 20,
    lineHeight: 36,
  },
  sectionSubtitle: {
    fontSize: 16,
    color: '#666',
    marginBottom: 24,
    lineHeight: 24,
  },
  selectedSymptomsContainer: {
    flexDirection: 'row',
    flexWrap: 'wrap',
    gap: 12,
  },
  selectedSymptomTag: {
    flexDirection: 'row',
    alignItems: 'center',
    backgroundColor: '#E3F2FD',
    paddingHorizontal: 16,
    paddingVertical: 8,
    borderRadius: 20,
    borderWidth: 2,
    borderColor: '#007AFF',
  },
  selectedSymptomText: {
    fontSize: 16,
    fontWeight: '600',
    color: '#007AFF',
    marginRight: 8,
  },
  removeSymptomButton: {
    padding: 4,
  },
  symptomsSummary: {
    flexDirection: 'row',
    flexWrap: 'wrap',
    gap: 12,
  },
  symptomTag: {
    backgroundColor: '#F0F2F5',
    paddingHorizontal: 16,
    paddingVertical: 8,
    borderRadius: 20,
  },
  symptomTagText: {
    fontSize: 16,
    fontWeight: '600',
    color: '#444',
  },
  categoryContainer: {
=======
  symptomAnalysisButton: {
    backgroundColor: '#007AFF',
    flexDirection: 'row',
    alignItems: 'center',
    paddingHorizontal: 24,
    paddingVertical: 16,
    borderRadius: 16,
    marginTop: 20,
    shadowColor: '#000',
    shadowOffset: { width: 0, height: 4 },
    shadowOpacity: 0.2,
    shadowRadius: 8,
    elevation: 8,
  },
  symptomAnalysisButtonText: {
    color: 'white',
    fontSize: 18,
    fontWeight: '700',
    marginLeft: 12,
  },
  riskLevelCard: {
>>>>>>> 348357b1
    backgroundColor: 'white',
    borderRadius: 20,
    padding: 24,
    marginBottom: 20,
    shadowColor: '#000',
    shadowOffset: { width: 0, height: 6 },
    shadowOpacity: 0.2,
    shadowRadius: 12,
    elevation: 8,
  },
  categoryHeader: {
    flexDirection: 'row',
    alignItems: 'center',
    marginBottom: 20,
  },
  categoryTitle: {
    fontSize: 22,
    fontWeight: '700',
    color: '#1A1A1A',
    marginLeft: 16,
    lineHeight: 30,
  },
  symptomsGrid: {
    flexDirection: 'row',
    flexWrap: 'wrap',
    gap: 12,
  },
  symptomButton: {
    backgroundColor: '#F8F9FA',
    paddingHorizontal: 16,
    paddingVertical: 12,
    borderRadius: 12,
    borderWidth: 2,
    borderColor: '#E1E5E9',
    flexDirection: 'row',
    alignItems: 'center',
    minWidth: 120,
  },
  symptomButtonSelected: {
    backgroundColor: '#007AFF',
    borderColor: '#007AFF',
  },
  symptomButtonText: {
    fontSize: 16,
    fontWeight: '600',
    color: '#444',
    flex: 1,
  },
  symptomButtonTextSelected: {
    color: 'white',
  },
  checkmark: {
    marginLeft: 8,
  },
  analyzeButton: {
    backgroundColor: '#007AFF',
    flexDirection: 'row',
    alignItems: 'center',
    justifyContent: 'center',
    paddingVertical: 20,
    paddingHorizontal: 32,
    borderRadius: 16,
    shadowColor: '#000',
    shadowOffset: { width: 0, height: 4 },
    shadowOpacity: 0.2,
    shadowRadius: 8,
    elevation: 8,
  },
  analyzeButtonText: {
    color: 'white',
    fontSize: 20,
    fontWeight: '700',
    marginLeft: 12,
  },
  analyzeButtonSubtext: {
    fontSize: 14,
    color: '#666',
    textAlign: 'center',
    marginTop: 12,
    lineHeight: 20,
  },
  newAssessmentButton: {
    backgroundColor: '#28A745',
    flexDirection: 'row',
    alignItems: 'center',
    justifyContent: 'center',
    paddingVertical: 20,
    paddingHorizontal: 32,
    borderRadius: 16,
    shadowColor: '#000',
    shadowOffset: { width: 0, height: 4 },
    shadowOpacity: 0.2,
    shadowRadius: 8,
    elevation: 8,
  },
  newAssessmentButtonText: {
    color: 'white',
    fontSize: 20,
    fontWeight: '700',
    marginLeft: 12,
  },
  conditionsSummary: {
    backgroundColor: '#E3F2FD',
    padding: 16,
    borderRadius: 12,
    marginBottom: 20,
  },
  conditionsSummaryText: {
    fontSize: 18,
    fontWeight: '600',
    color: '#1976D2',
    textAlign: 'center',
  },
  conditionCard: {
    backgroundColor: 'white',
    borderRadius: 20,
    padding: 24,
    marginBottom: 20,
    shadowColor: '#000',
    shadowOffset: { width: 0, height: 6 },
    shadowOpacity: 0.2,
    shadowRadius: 12,
    elevation: 8,
  },
  conditionHeader: {
    flexDirection: 'row',
    justifyContent: 'space-between',
    alignItems: 'center',
    marginBottom: 20,
  },
  conditionName: {
    fontSize: 22,
    fontWeight: '700',
    color: '#1A1A1A',
    flex: 1,
    lineHeight: 30,
  },
  conditionTitleContainer: {
    flexDirection: 'row',
    alignItems: 'center',
    flex: 1,
  },
  conditionNumber: {
    fontSize: 18,
    fontWeight: '700',
    color: '#007AFF',
    marginRight: 12,
    backgroundColor: '#E3F2FD',
    paddingHorizontal: 8,
    paddingVertical: 4,
    borderRadius: 8,
  },
  urgencyBadge: {
    paddingHorizontal: 16,
    paddingVertical: 8,
    borderRadius: 20,
  },
  urgencyText: {
    fontSize: 14,
    fontWeight: 'bold',
    color: 'white',
    lineHeight: 18,
  },
  conditionDetails: {
    marginBottom: 20,
  },
  riskIndicator: {
    marginBottom: 16,
  },
  riskLabel: {
    flexDirection: 'row',
    justifyContent: 'space-between',
    marginBottom: 8,
  },
  riskText: {
    fontSize: 16,
    color: '#444',
    fontWeight: '600',
  },
  riskValue: {
    fontSize: 16,
    fontWeight: '700',
    color: '#1A1A1A',
  },
  riskBarContainer: {
    height: 10,
    backgroundColor: '#E1E5E9',
    borderRadius: 5,
    overflow: 'hidden',
  },
  riskBarFill: {
    height: '100%',
    backgroundColor: '#007AFF',
  },
  conditionMetrics: {
    flexDirection: 'row',
    justifyContent: 'space-between',
    marginBottom: 16,
    paddingHorizontal: 16,
    paddingVertical: 12,
    backgroundColor: '#F8F9FA',
    borderRadius: 12,
  },
  metricItem: {
    alignItems: 'center',
  },
  metricLabel: {
    fontSize: 16,
    color: '#444',
    marginBottom: 8,
    fontWeight: '600',
    textAlign: 'center',
  },
  metricValue: {
    fontSize: 20,
    fontWeight: '700',
    color: '#1A1A1A',
    lineHeight: 28,
  },
  recommendationsContainer: {
    borderTopWidth: 3,
    borderTopColor: '#E1E5E9',
    paddingTop: 20,
  },
  recommendationsTitle: {
    fontSize: 18,
    fontWeight: '700',
    color: '#1A1A1A',
    marginBottom: 16,
    lineHeight: 26,
  },
  recommendationText: {
    fontSize: 16,
    color: '#444',
    lineHeight: 26,
    marginBottom: 8,
  },
  recommendationItem: {
    flexDirection: 'row',
    alignItems: 'flex-start',
    marginBottom: 20,
  },
  noConditionsCard: {
    backgroundColor: 'white',
    borderRadius: 20,
    padding: 32,
    alignItems: 'center',
    shadowColor: '#000',
    shadowOffset: { width: 0, height: 6 },
    shadowOpacity: 0.2,
    shadowRadius: 12,
    elevation: 8,
  },
  noConditionsTitle: {
    fontSize: 24,
    fontWeight: '700',
    color: '#1A1A1A',
    marginTop: 20,
    textAlign: 'center',
    lineHeight: 32,
  },
  noConditionsText: {
    fontSize: 18,
    color: '#444',
    marginTop: 16,
    textAlign: 'center',
    lineHeight: 28,
  },
  initializeDbButton: {
    backgroundColor: '#007AFF',
    borderRadius: 12,
    paddingVertical: 12,
    paddingHorizontal: 20,
    marginBottom: 16,
    alignItems: 'center',
  },
  initializeDbButtonText: {
    color: 'white',
    fontSize: 16,
    fontWeight: '600',
  },
});

export default RiskAssessmentScreen;
<|MERGE_RESOLUTION|>--- conflicted
+++ resolved
@@ -6,14 +6,9 @@
   ScrollView,
   TouchableOpacity,
   Alert,
-<<<<<<< HEAD
-  ActivityIndicator
-=======
   ActivityIndicator,
   RefreshControl,
-  Dimensions,
-  Vibration
->>>>>>> 348357b1
+  Dimensions
 } from 'react-native';
 import { useAuth } from '../contexts/AuthContext';
 import { riskAssessmentService, RiskAssessment } from '../services/RiskAssessmentService';
@@ -57,11 +52,6 @@
 
 const RiskAssessmentScreen = () => {
   const { user } = useAuth();
-<<<<<<< HEAD
-  const [selectedSymptoms, setSelectedSymptoms] = useState<string[]>([]);
-=======
-  const navigation = useNavigation();
->>>>>>> 348357b1
   const [assessment, setAssessment] = useState<RiskAssessment | null>(null);
   const [analyzing, setAnalyzing] = useState(false);
   const [error, setError] = useState<string | null>(null);
@@ -107,10 +97,7 @@
         [{ text: 'OK' }]
       );
     } finally {
-<<<<<<< HEAD
       setAnalyzing(false);
-=======
-      setLoading(false);
     }
   };
 
@@ -118,12 +105,6 @@
     setRefreshing(true);
     await performRiskAssessment();
     setRefreshing(false);
-  };
-
-  const handleSymptomAnalysis = () => {
-    console.log('🎯 Navigating to Symptom Analysis from Risk Assessment');
-    Vibration.vibrate(50);
-    navigation.navigate('Symptom Analysis' as never);
   };
 
   const getRiskLevelColor = (riskLevel: string) => {
@@ -133,14 +114,17 @@
       case 'medium': return '#FFAA00';
       case 'low': return '#00AA00';
       default: return '#666666';
->>>>>>> 348357b1
     }
   };
 
-  const resetAssessment = () => {
-    setSelectedSymptoms([]);
-    setAssessment(null);
-    setError(null);
+  const getRiskLevelIcon = (riskLevel: string) => {
+    switch (riskLevel) {
+      case 'critical': return 'warning';
+      case 'high': return 'alert-circle';
+      case 'medium': return 'information-circle';
+      case 'low': return 'checkmark-circle';
+      default: return 'help-circle';
+    }
   };
 
   const getUrgencyColor = (urgency: string) => {
@@ -231,375 +215,253 @@
 
   if (assessment) {
     return (
-<<<<<<< HEAD
-      <ScrollView style={styles.container}>
-=======
+      <View style={styles.errorContainer}>
+        <Ionicons name="medical" size={64} color="#666" />
+        <Text style={styles.errorTitle}>No Assessment Available</Text>
+        <Text style={styles.errorText}>
+          Complete your risk assessment to see detailed health insights and potential conditions.
+        </Text>
+        <TouchableOpacity style={styles.retryButton} onPress={performRiskAssessment}>
+          <Text style={styles.retryButtonText}>Start Assessment</Text>
+        </TouchableOpacity>
+      </View>
+    );
+  }
+
+  try {
+    return (
       <ScrollView
         style={styles.container}
         refreshControl={
           <RefreshControl refreshing={refreshing} onRefresh={onRefresh} />
         }
       >
->>>>>>> 348357b1
-        {/* Header */}
-        <View style={styles.header}>
-          <View style={styles.headerContent}>
-            <Ionicons name="analytics" size={32} color="#007AFF" />
-<<<<<<< HEAD
-            <Text style={styles.headerTitle}>Risk Assessment Results</Text>
-          </View>
-        </View>
-
-        {/* Selected Symptoms Summary */}
-        <View style={styles.section}>
-          <View style={styles.sectionHeader}>
-            <Ionicons name="medical" size={24} color="#007AFF" />
-            <Text style={styles.sectionTitle}>Your Selected Symptoms</Text>
-          </View>
-          <View style={styles.symptomsSummary}>
-            {selectedSymptoms.map((symptom, index) => (
-              <View key={index} style={styles.symptomTag}>
-                <Text style={styles.symptomTagText}>{symptom}</Text>
-              </View>
-            ))}
-          </View>
-        </View>
-
-        {/* Potential Conditions */}
-        <View style={styles.section}>
-          <View style={styles.sectionHeader}>
-            <Ionicons name="medical" size={28} color="#007AFF" />
-            <Text style={styles.sectionTitle}>Potential Health Conditions</Text>
-          </View>
-          {assessment.potentialConditions.length > 0 ? (
-            <>
-              <View style={styles.conditionsSummary}>
-                <Text style={styles.conditionsSummaryText}>
-                  Found {assessment.potentialConditions.length} potential condition{assessment.potentialConditions.length > 1 ? 's' : ''} based on your symptoms
-                </Text>
-              </View>
-              {assessment.potentialConditions.map((condition, index) => (
-                <View key={index} style={styles.conditionCard}>
-                  <View style={styles.conditionHeader}>
-                    <View style={styles.conditionTitleContainer}>
-                      <Text style={styles.conditionNumber}>#{index + 1}</Text>
-                      <Text style={styles.conditionName}>{condition.condition}</Text>
-                    </View>
-                    <View style={[
-                      styles.urgencyBadge,
-                      { backgroundColor: getUrgencyColor(condition.urgency) }
-                    ]}>
-                      <Text style={styles.urgencyText}>{condition.urgency.toUpperCase()}</Text>
-                    </View>
-                  </View>
-                  <View style={styles.conditionDetails}>
-                    <View style={styles.riskIndicator}>
-                      <View style={styles.riskLabel}>
-                        <Text style={styles.riskText}>Risk Level</Text>
-                        <Text style={styles.riskValue}>{getRiskLevelText(condition.probability)}</Text>
-                      </View>
-                    </View>
-                    <View style={styles.conditionMetrics}>
-                      <View style={styles.metricItem}>
-                        <Text style={styles.metricLabel}>Severity:</Text>
-                        <Text style={styles.metricValue}>{condition.severity}</Text>
-                      </View>
-                      <View style={styles.metricItem}>
-                        <Text style={styles.metricLabel}>Risk Level:</Text>
-                        <Text style={styles.metricValue}>{getRiskLevelText(condition.probability)}</Text>
-                      </View>
-                    </View>
-                  </View>
-                  {condition.recommendations.length > 0 && (
-                    <View style={styles.recommendationsContainer}>
-                      <Text style={styles.recommendationsTitle}>Recommendations:</Text>
-                      {condition.recommendations.map((rec, recIndex) => (
-                        <View key={recIndex} style={styles.recommendationItem}>
-                          <Ionicons name="checkmark-circle" size={16} color="#00AA00" />
-                          <Text style={styles.recommendationText}>{rec}</Text>
-                        </View>
-                      ))}
-                    </View>
-                  )}
-                </View>
-              ))}
-            </>
-          ) : (
-            <View style={styles.noConditionsCard}>
-              <Ionicons name="checkmark-circle" size={64} color="#00AA00" />
-              <Text style={styles.noConditionsTitle}>No Potential Conditions Detected</Text>
-              <Text style={styles.noConditionsText}>
-                Great news! Based on your selected symptoms, the AI did not identify any immediate potential health conditions.
-              </Text>
-            </View>
-          )}
-        </View>
-
-        {/* New Assessment Button */}
-        <View style={styles.section}>
-          <TouchableOpacity style={styles.newAssessmentButton} onPress={resetAssessment}>
-            <Ionicons name="refresh" size={24} color="white" />
-            <Text style={styles.newAssessmentButtonText}>Start New Assessment</Text>
-          </TouchableOpacity>
-        </View>
-      </ScrollView>
-    );
-  }
-
-  // Symptom Selection Interface
-  return (
-    <ScrollView style={styles.container}>
       {/* Header */}
       <View style={styles.header}>
         <View style={styles.headerContent}>
           <Ionicons name="analytics" size={32} color="#007AFF" />
           <Text style={styles.headerTitle}>Risk Assessment</Text>
           <Text style={styles.headerSubtitle}>
-            Select the symptoms you're experiencing
+            {formatDate(assessment.timestamp)}
           </Text>
-=======
-            <Text style={styles.headerTitle}>Risk Assessment</Text>
-            <Text style={styles.headerSubtitle}>
-              {formatDate(assessment.timestamp)}
-            </Text>
-            
-            {/* Symptom Analysis Button */}
-            <TouchableOpacity
-              style={styles.symptomAnalysisButton}
-              onPress={handleSymptomAnalysis}
-            >
-              <Ionicons name="medical" size={24} color="white" />
-              <Text style={styles.symptomAnalysisButtonText}>
-                Analyze Current Symptoms
-              </Text>
-            </TouchableOpacity>
+        </View>
+      </View>
+
+
+      {/* Potential Conditions */}
+      {assessment.potentialConditions.length > 0 && (
+        <View style={styles.section}>
+          <Text style={styles.sectionTitle}>Potential Conditions</Text>
+          {assessment.potentialConditions.map((condition, index) => (
+            <View key={index} style={styles.conditionCard}>
+              <View style={styles.conditionHeader}>
+                <Text style={styles.conditionName}>{condition.condition}</Text>
+                <View style={[
+                  styles.urgencyBadge,
+                  { backgroundColor: getUrgencyColor(condition.urgency) }
+                ]}>
+                  <Text style={styles.urgencyText}>{condition.urgency.toUpperCase()}</Text>
+                </View>
+              </View>
+              <View style={styles.conditionDetails}>
+                <View style={styles.riskIndicator}>
+                  <View style={styles.riskLabel}>
+                    <Text style={styles.riskText}>Risk Level</Text>
+                    <Text style={styles.riskValue}>{getRiskLevelText(condition.probability)}</Text>
+                  </View>
+                  <View style={styles.riskBarContainer}>
+                    <View 
+                      style={[
+                        styles.riskBarFill,
+                        { width: `${condition.probability * 100}%` }
+                      ]} 
+                    />
+                  </View>
+                </View>
+                <Text style={styles.severityText}>
+                  Severity: <Text style={styles.severityValue}>{condition.severity}</Text>
+                </Text>
+              </View>
+              {condition.recommendations.length > 0 && (
+                <View style={styles.recommendationsContainer}>
+                  <Text style={styles.recommendationsTitle}>Recommendations:</Text>
+                  {condition.recommendations.map((rec, recIndex) => (
+                    <Text key={recIndex} style={styles.recommendationText}>• {rec}</Text>
+                  ))}
+                </View>
+              )}
+            </View>
+          ))}
+        </View>
+      )}
+
+      {/* Symptom Patterns */}
+      {assessment.symptomPatterns.length > 0 && (
+        <View style={styles.section}>
+          <Text style={styles.sectionTitle}>Symptom Patterns</Text>
+          {assessment.symptomPatterns.slice(0, 5).map((pattern, index) => (
+            <View key={index} style={styles.patternCard}>
+              <View style={styles.patternHeader}>
+                <Text style={styles.patternTitle}>Pattern {index + 1}</Text>
+                <View style={[
+                  styles.riskBadge,
+                  { backgroundColor: getRiskLevelColor(pattern.riskLevel) }
+                ]}>
+                  <Text style={styles.riskBadgeText}>{pattern.riskLevel.toUpperCase()}</Text>
+                </View>
+              </View>
+              <View style={styles.patternDetails}>
+                <Text style={styles.symptomsText}>
+                  Symptoms: <Text style={styles.symptomsList}>{pattern.symptoms.join(', ')}</Text>
+                </Text>
+                <View style={styles.patternMetrics}>
+                  <View style={styles.metric}>
+                    <Text style={styles.metricLabel}>Severity</Text>
+                    <Text style={styles.metricValue}>{pattern.severity}/10</Text>
+                  </View>
+                  <View style={styles.metric}>
+                    <Text style={styles.metricLabel}>Frequency</Text>
+                    <Text style={styles.metricValue}>{pattern.frequency}x</Text>
+                  </View>
+                  <View style={styles.metric}>
+                    <Text style={styles.metricLabel}>Duration</Text>
+                    <Text style={styles.metricValue}>{pattern.duration} days</Text>
+                  </View>
+                </View>
+              </View>
+            </View>
+          ))}
+        </View>
+
+      {/* Lifestyle Factors */}
+      <View style={styles.section}>
+        <Text style={styles.sectionTitle}>Lifestyle Assessment</Text>
+        <View style={styles.lifestyleCard}>
+          <View style={styles.lifestyleMetric}>
+            <Text style={styles.lifestyleLabel}>Sleep Quality</Text>
+            <View style={styles.lifestyleBar}>
+              <View 
+                style={[
+                  styles.lifestyleBarFill,
+                  { width: `${(assessment.lifestyleFactors.sleepQuality / 10) * 100}%` }
+                ]} 
+              />
+            </View>
+            <Text style={styles.lifestyleValue}>{assessment.lifestyleFactors.sleepQuality.toFixed(1)}/10</Text>
+          </View>
+          <View style={styles.lifestyleMetric}>
+            <Text style={styles.lifestyleLabel}>Stress Level</Text>
+            <View style={styles.lifestyleBar}>
+              <View 
+                style={[
+                  styles.lifestyleBarFill,
+                  { width: `${(assessment.lifestyleFactors.stressLevel / 10) * 100}%` }
+                ]} 
+              />
+            </View>
+            <Text style={styles.lifestyleValue}>{assessment.lifestyleFactors.stressLevel.toFixed(1)}/10</Text>
+          </View>
+          <View style={styles.lifestyleMetric}>
+            <Text style={styles.lifestyleLabel}>Exercise Level</Text>
+            <View style={styles.lifestyleBar}>
+              <View 
+                style={[
+                  styles.lifestyleBarFill,
+                  { width: `${(assessment.lifestyleFactors.exerciseLevel / 10) * 100}%` }
+                ]} 
+              />
+            </View>
+            <Text style={styles.lifestyleValue}>{assessment.lifestyleFactors.exerciseLevel.toFixed(1)}/10</Text>
+          </View>
+          <View style={styles.lifestyleMetric}>
+            <Text style={styles.lifestyleLabel}>Diet Quality</Text>
+            <View style={styles.lifestyleBar}>
+              <View 
+                style={[
+                  styles.lifestyleBarFill,
+                  { width: `${(assessment.lifestyleFactors.dietQuality / 10) * 100}%` }
+                ]} 
+              />
+            </View>
+            <Text style={styles.lifestyleValue}>{assessment.lifestyleFactors.dietQuality.toFixed(1)}/10</Text>
           </View>
         </View>
-
-        {/* Lifestyle Factors */}
-        <View style={styles.section}>
-          <Text style={styles.sectionTitle}>Lifestyle Assessment</Text>
-          <View style={styles.lifestyleCard}>
-            <View style={styles.lifestyleMetric}>
-              <Text style={styles.lifestyleLabel}>Sleep Quality</Text>
-              <View style={styles.lifestyleBar}>
-                <View 
-                  style={[
-                    styles.lifestyleBarFill,
-                    { width: `${(assessment.lifestyleFactors.sleepQuality / 10) * 100}%` }
-                  ]} 
-                />
-              </View>
-              <Text style={styles.lifestyleValue}>{assessment.lifestyleFactors.sleepQuality.toFixed(1)}/10</Text>
-            </View>
-            <View style={styles.lifestyleMetric}>
-              <Text style={styles.lifestyleLabel}>Stress Level</Text>
-              <View style={styles.lifestyleBar}>
-                <View 
-                  style={[
-                    styles.lifestyleBarFill,
-                    { width: `${(assessment.lifestyleFactors.stressLevel / 10) * 100}%` }
-                  ]} 
-                />
-              </View>
-              <Text style={styles.lifestyleValue}>{assessment.lifestyleFactors.stressLevel.toFixed(1)}/10</Text>
-            </View>
-            <View style={styles.lifestyleMetric}>
-              <Text style={styles.lifestyleLabel}>Exercise Level</Text>
-              <View style={styles.lifestyleBar}>
-                <View 
-                  style={[
-                    styles.lifestyleBarFill,
-                    { width: `${(assessment.lifestyleFactors.exerciseLevel / 10) * 100}%` }
-                  ]} 
-                />
-              </View>
-              <Text style={styles.lifestyleValue}>{assessment.lifestyleFactors.exerciseLevel.toFixed(1)}/10</Text>
-            </View>
-            <View style={styles.lifestyleMetric}>
-              <Text style={styles.lifestyleLabel}>Diet Quality</Text>
-              <View style={styles.lifestyleBar}>
-                <View 
-                  style={[
-                    styles.lifestyleBarFill,
-                    { width: `${(assessment.lifestyleFactors.dietQuality / 10) * 100}%` }
-                  ]} 
-                />
-              </View>
-              <Text style={styles.lifestyleValue}>{assessment.lifestyleFactors.dietQuality.toFixed(1)}/10</Text>
-            </View>
+      </View>
+
+      {/* Trends */}
+      <View style={styles.section}>
+        <Text style={styles.sectionTitle}>Health Trends</Text>
+        <View style={styles.trendsCard}>
+          <View style={styles.trendItem}>
+            <Text style={styles.trendLabel}>Symptom Frequency</Text>
+            <Text style={[
+              styles.trendValue,
+              { color: assessment.trends.symptomFrequency === 'increasing' ? '#FF4444' : 
+                       assessment.trends.symptomFrequency === 'decreasing' ? '#00AA00' : '#666666' }
+            ]}>
+              {assessment.trends.symptomFrequency}
+            </Text>
+          </View>
+          <View style={styles.trendItem}>
+            <Text style={styles.trendLabel}>Severity Trend</Text>
+            <Text style={[
+              styles.trendValue,
+              { color: assessment.trends.severityTrend === 'increasing' ? '#FF4444' : 
+                       assessment.trends.severityTrend === 'decreasing' ? '#00AA00' : '#666666' }
+            ]}>
+              {assessment.trends.severityTrend}
+            </Text>
+          </View>
+          <View style={styles.trendItem}>
+            <Text style={styles.trendLabel}>Risk Progression</Text>
+            <Text style={[
+              styles.trendValue,
+              { color: assessment.trends.riskProgression === 'worsening' ? '#FF4444' : 
+                       assessment.trends.riskProgression === 'improving' ? '#00AA00' : '#666666' }
+            ]}>
+              {assessment.trends.riskProgression}
+            </Text>
           </View>
         </View>
-
-        {/* Trends */}
-        <View style={styles.section}>
-          <Text style={styles.sectionTitle}>Health Trends</Text>
-          <View style={styles.trendsCard}>
-            <View style={styles.trendItem}>
-              <Text style={styles.trendLabel}>Symptom Frequency</Text>
-              <Text style={[
-                styles.trendValue,
-                { color: assessment.trends.symptomFrequency === 'increasing' ? '#FF4444' : 
-                         assessment.trends.symptomFrequency === 'decreasing' ? '#00AA00' : '#666666' }
-              ]}>
-                {assessment.trends.symptomFrequency}
-              </Text>
+      </View>
+
+      {/* Recommendations */}
+      <View style={styles.section}>
+        <Text style={styles.sectionTitle}>Recommendations</Text>
+        <View style={styles.recommendationsCard}>
+          {assessment.recommendations.map((recommendation, index) => (
+            <View key={index} style={styles.recommendationItem}>
+              <Ionicons name="checkmark-circle" size={20} color="#00AA00" />
+              <Text style={styles.recommendationItemText}>{recommendation}</Text>
             </View>
-            <View style={styles.trendItem}>
-              <Text style={styles.trendLabel}>Severity Trend</Text>
-              <Text style={[
-                styles.trendValue,
-                { color: assessment.trends.severityTrend === 'increasing' ? '#FF4444' : 
-                         assessment.trends.severityTrend === 'decreasing' ? '#00AA00' : '#666666' }
-              ]}>
-                {assessment.trends.severityTrend}
-              </Text>
-            </View>
-            <View style={styles.trendItem}>
-              <Text style={styles.trendLabel}>Risk Progression</Text>
-              <Text style={[
-                styles.trendValue,
-                { color: assessment.trends.riskProgression === 'worsening' ? '#FF4444' : 
-                         assessment.trends.riskProgression === 'improving' ? '#00AA00' : '#666666' }
-              ]}>
-                {assessment.trends.riskProgression}
-              </Text>
-            </View>
-          </View>
->>>>>>> 348357b1
+          ))}
         </View>
-
-<<<<<<< HEAD
-      {/* Selected Symptoms */}
-      {selectedSymptoms.length > 0 && (
-        <View style={styles.section}>
-          <View style={styles.sectionHeader}>
-            <Ionicons name="checkmark-circle" size={24} color="#00AA00" />
-            <Text style={styles.sectionTitle}>Selected Symptoms ({selectedSymptoms.length})</Text>
-          </View>
-          <View style={styles.selectedSymptomsContainer}>
-            {selectedSymptoms.map((symptom, index) => (
-              <View key={index} style={styles.selectedSymptomTag}>
-                <Text style={styles.selectedSymptomText}>{symptom}</Text>
-                <TouchableOpacity 
-                  style={styles.removeSymptomButton}
-                  onPress={() => toggleSymptom(symptom)}
-                >
-                  <Ionicons name="close" size={16} color="#FF4444" />
-                </TouchableOpacity>
-=======
-        {/* Recommendations */}
-        <View style={styles.section}>
-          <Text style={styles.sectionTitle}>Recommendations</Text>
-          <View style={styles.recommendationsCard}>
-            {assessment.recommendations.map((recommendation, index) => (
-              <View key={index} style={styles.recommendationItem}>
-                <Ionicons name="checkmark-circle" size={20} color="#00AA00" />
-                <Text style={styles.recommendationItemText}>{recommendation}</Text>
->>>>>>> 348357b1
-              </View>
-            ))}
+      </View>
+
+      {/* Next Assessment */}
+      <View style={styles.section}>
+        <View style={styles.nextAssessmentCard}>
+          <Ionicons name="calendar" size={24} color="#007AFF" />
+          <View style={styles.nextAssessmentContent}>
+            <Text style={styles.nextAssessmentTitle}>Next Assessment</Text>
+            <Text style={styles.nextAssessmentDate}>
+              {formatDate(assessment.nextAssessmentDate)}
+            </Text>
           </View>
         </View>
-<<<<<<< HEAD
-      )}
-
-      {/* Symptom Categories */}
-      <View style={styles.section}>
-        <Text style={styles.sectionTitle}>Select Your Symptoms</Text>
-        <Text style={styles.sectionSubtitle}>
-          Tap on the symptoms you're currently experiencing
+      </View>
+
+      {/* Disclaimer */}
+      <View style={styles.disclaimer}>
+        <Text style={styles.disclaimerText}>
+          ⚠️ This assessment is for informational purposes only and should not replace professional medical advice. 
+          Always consult with a healthcare provider for proper diagnosis and treatment.
+          {'\n\n'}This tool analyzes patterns in your health data to provide general insights and recommendations. 
+          It is not a diagnostic tool and cannot predict or diagnose medical conditions.
         </Text>
-        
-        {Object.entries(AVAILABLE_SYMPTOMS).map(([category, symptoms]) => (
-          <View key={category} style={styles.categoryContainer}>
-            <View style={styles.categoryHeader}>
-              <Ionicons 
-                name={
-                  category === 'Respiratory' ? 'medical' :
-                  category === 'Cardiovascular' ? 'heart' :
-                  category === 'Neurological' ? 'medical' :
-                  category === 'Gastrointestinal' ? 'restaurant' :
-                  category === 'Musculoskeletal' ? 'body' :
-                  category === 'Mental Health' ? 'happy' :
-                  'medical'
-                } 
-                size={24} 
-                color="#007AFF" 
-              />
-              <Text style={styles.categoryTitle}>{category}</Text>
-            </View>
-            <View style={styles.symptomsGrid}>
-              {symptoms.map((symptom) => (
-                <TouchableOpacity
-                  key={symptom}
-                  style={[
-                    styles.symptomButton,
-                    selectedSymptoms.includes(symptom) && styles.symptomButtonSelected
-                  ]}
-                  onPress={() => toggleSymptom(symptom)}
-                >
-                  <Text style={[
-                    styles.symptomButtonText,
-                    selectedSymptoms.includes(symptom) && styles.symptomButtonTextSelected
-                  ]}>
-                    {symptom}
-                  </Text>
-                  {selectedSymptoms.includes(symptom) && (
-                    <Ionicons name="checkmark" size={16} color="white" style={styles.checkmark} />
-                  )}
-                </TouchableOpacity>
-              ))}
-            </View>
-          </View>
-        ))}
-      </View>
-
-      {/* Analyze Button */}
-      {selectedSymptoms.length > 0 && (
-        <View style={styles.section}>
-          <TouchableOpacity 
-            style={styles.analyzeButton} 
-            onPress={performSymptomAnalysis}
-          >
-            <Ionicons name="analytics" size={24} color="white" />
-            <Text style={styles.analyzeButtonText}>
-              Analyze {selectedSymptoms.length} Symptom{selectedSymptoms.length > 1 ? 's' : ''}
-            </Text>
-          </TouchableOpacity>
-          <Text style={styles.analyzeButtonSubtext}>
-            The AI will analyze your selected symptoms and provide potential health insights
-          </Text>
-        </View>
-      )}
+      </View>
     </ScrollView>
   );
-=======
-
-        {/* Next Assessment */}
-        <View style={styles.section}>
-          <View style={styles.nextAssessmentCard}>
-            <Ionicons name="calendar" size={24} color="#007AFF" />
-            <View style={styles.nextAssessmentContent}>
-              <Text style={styles.nextAssessmentTitle}>Next Assessment</Text>
-              <Text style={styles.nextAssessmentDate}>
-                {formatDate(assessment.nextAssessmentDate)}
-              </Text>
-            </View>
-          </View>
-        </View>
-
-        {/* Disclaimer */}
-        <View style={styles.disclaimer}>
-          <Text style={styles.disclaimerText}>
-            ⚠️ This assessment is for informational purposes only and should not replace professional medical advice. 
-            Always consult with a healthcare provider for proper diagnosis and treatment.
-            {'\n\n'}This tool analyzes patterns in your health data to provide general insights and recommendations. 
-            It is not a diagnostic tool and cannot predict or diagnose medical conditions.
-          </Text>
-        </View>
-      </ScrollView>
-    );
   } catch (renderError) {
     console.error('❌ RiskAssessmentScreen: Render error:', renderError);
     return (
@@ -619,7 +481,6 @@
       </View>
     );
   }
->>>>>>> 348357b1
 };
 
 const styles = StyleSheet.create({
@@ -718,93 +579,7 @@
     marginTop: 8,
     lineHeight: 26,
   },
-<<<<<<< HEAD
-  section: {
-    marginHorizontal: 20,
-    marginBottom: 24,
-  },
-  sectionHeader: {
-    flexDirection: 'row',
-    alignItems: 'center',
-    marginBottom: 20,
-  },
-  sectionTitle: {
-    fontSize: 28,
-    fontWeight: 'bold',
-    color: '#1A1A1A',
-    marginBottom: 20,
-    lineHeight: 36,
-  },
-  sectionSubtitle: {
-    fontSize: 16,
-    color: '#666',
-    marginBottom: 24,
-    lineHeight: 24,
-  },
-  selectedSymptomsContainer: {
-    flexDirection: 'row',
-    flexWrap: 'wrap',
-    gap: 12,
-  },
-  selectedSymptomTag: {
-    flexDirection: 'row',
-    alignItems: 'center',
-    backgroundColor: '#E3F2FD',
-    paddingHorizontal: 16,
-    paddingVertical: 8,
-    borderRadius: 20,
-    borderWidth: 2,
-    borderColor: '#007AFF',
-  },
-  selectedSymptomText: {
-    fontSize: 16,
-    fontWeight: '600',
-    color: '#007AFF',
-    marginRight: 8,
-  },
-  removeSymptomButton: {
-    padding: 4,
-  },
-  symptomsSummary: {
-    flexDirection: 'row',
-    flexWrap: 'wrap',
-    gap: 12,
-  },
-  symptomTag: {
-    backgroundColor: '#F0F2F5',
-    paddingHorizontal: 16,
-    paddingVertical: 8,
-    borderRadius: 20,
-  },
-  symptomTagText: {
-    fontSize: 16,
-    fontWeight: '600',
-    color: '#444',
-  },
-  categoryContainer: {
-=======
-  symptomAnalysisButton: {
-    backgroundColor: '#007AFF',
-    flexDirection: 'row',
-    alignItems: 'center',
-    paddingHorizontal: 24,
-    paddingVertical: 16,
-    borderRadius: 16,
-    marginTop: 20,
-    shadowColor: '#000',
-    shadowOffset: { width: 0, height: 4 },
-    shadowOpacity: 0.2,
-    shadowRadius: 8,
-    elevation: 8,
-  },
-  symptomAnalysisButtonText: {
-    color: 'white',
-    fontSize: 18,
-    fontWeight: '700',
-    marginLeft: 12,
-  },
   riskLevelCard: {
->>>>>>> 348357b1
     backgroundColor: 'white',
     borderRadius: 20,
     padding: 24,
